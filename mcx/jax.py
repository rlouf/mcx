--- conflicted
+++ resolved
@@ -2,12 +2,8 @@
 from collections import namedtuple
 
 import jax.lax as lax
-<<<<<<< HEAD
-import jax.numpy as np
+import jax.numpy as jnp
 from jax import jit
-=======
-import jax.numpy as jnp
->>>>>>> e3ab5906
 from jax.dtypes import canonicalize_dtype
 from jax.experimental import host_callback
 from jax.tree_util import tree_flatten, tree_leaves, tree_map, tree_unflatten
